--- conflicted
+++ resolved
@@ -1,80 +1,59 @@
 # xyz parameters
-<<<<<<< HEAD
 fine_magnitude: 1.5
-z_finedist: 0.05              # distance between connsites at which to start fine adjustment
-z_conn_dist: -0.002                # distance between connsites at which to connect
-lat_magnitude: 20             # keep movespeed constant at 0.025
-eps: 0.01                     # max acceptable x,y,z difference
-eps_fine: 0.005               # max acceptable x,y,z difference
-=======
-fine_magnitude: 4
 z_finedist: 0.05
-z_conn_dist: -0.002
+z_conn_dist: 0.0
 lat_magnitude: 20
 eps: 0.01
-eps_fine: 0.001
->>>>>>> e0fd559f
+eps_fine: 0.005
 # rot parameters
-rot_magnitude: 0.2
+rot_magnitude: 0.4
 rot_eps: 0.05
 rot_eps_fine: 0.05
-min_rot_act: 0.3
+min_rot_act: 0.1
 min_rot_act_fine: 0.01
 # general parameters
 use_closest: False
-<<<<<<< HEAD
-num_connects: 2
-max_success_steps: 2000            # max # of steps a successful demo will take
-=======
-max_success_steps: 2400
+num_connects: 4
+max_success_steps: 1000
 # assembly order parameters
->>>>>>> e0fd559f
 recipe:
-        - !!python/tuple ["0_part0", "4_part4"]
-        - !!python/tuple ["2_part2", "4_part4"]
-        - !!python/tuple ["3_part3", "4_part4"]
-        - !!python/tuple ["1_part1", "4_part4"]
+  - !!python/tuple ["1_part1", "4_part4"]
+  - !!python/tuple ["2_part2", "4_part4"]
+  - !!python/tuple ["3_part3", "4_part4"]
+  - !!python/tuple ["0_part0", "4_part4"]
 
 grip_safepos:
-      -
-        - !!python/tuple ["z", 0.25]
-      -
-        - !!python/tuple ["z", 0.25]
-      -
-        - !!python/tuple ["z", 0.25]
-      -
-        - !!python/tuple ["z", 0.25]
+  -
+    - [0, 0, 0.2]
+  -
+    - [0, 0, 0.2]
+  -
+    - [0, 0, 0.2]
+  -
+    - [0, 0, 0.2]
 
 nogrip_safepos:
-      -
-        - !!python/tuple ["z", 0.4]
-      -
-        - !!python/tuple ["z", 0.4]
-      -
-        - !!python/tuple ["z", 0.4]
-      -
-        - !!python/tuple ["z", 0.4]
+  -
+    - [0, 0, 0.25]
+  -
+    - [0, 0, 0.25]
+  -
+    - [0, 0, 0.25]
+  -
+    - [0, 0, 0.25]
 
 grip_angles:
-        -
-          -  0
-          -  0
-          - -1
-        -
-          -  0
-          -  0
-          - -1
-        -
-          -  0
-          -  0
-          - -1
-        -
-          -  0
-          -  0
-          - -1
+  -
+    - [0, 0, -1]
+  -
+    - [0, 0, -1]
+  -
+    - [0, 0, -1]
+  -
+    - [0, 0, -1]
 
 site_recipe:
-        - !!python/tuple ["leg-table,0,90,180,270,conn_site1", "table-leg,0,90,180,270,conn_site3"]
-        - !!python/tuple ["leg-table,0,90,180,270,conn_site3", "table-leg,0,90,180,270,conn_site1"]
-        - !!python/tuple ["leg-table,0,90,180,270,conn_site4", "table-leg,0,90,180,270,conn_site4"]
-        - !!python/tuple ["leg-table,0,90,180,270,conn_site2", "table-leg,0,90,180,270,conn_site2"]+  - !!python/tuple ["leg-table,0,90,180,270,conn_site2", "table-leg,0,90,180,270,conn_site2"]
+  - !!python/tuple ["leg-table,0,90,180,270,conn_site3", "table-leg,0,90,180,270,conn_site1"]
+  - !!python/tuple ["leg-table,0,90,180,270,conn_site4", "table-leg,0,90,180,270,conn_site4"]
+  - !!python/tuple ["leg-table,0,90,180,270,conn_site1", "table-leg,0,90,180,270,conn_site3"]